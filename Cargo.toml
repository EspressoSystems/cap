[package]
name = "jf-cap"
description = "CAP: configurable asset policy"
<<<<<<< HEAD
version = "0.0.3"
=======
version = "0.0.2"
>>>>>>> 2ed7d9bf
authors = ["Espresso Systems <hello@espressosys.com>"]
edition = "2018"
license = "GPL-3.0-or-later"

[[bin]]
name = "gen-params"
path = "src/bin/gen-parameters.rs"

[dependencies]
ark-std = { version = "0.3.0", default-features = false }
ark-serialize = { version = "0.3.0", default-features = false }
ark-ec = { version = "0.3.0", default-features = false }
ark-ff = { version = "0.3.0", default-features = false }
commit = { git = "https://github.com/EspressoSystems/commit.git", tag = "0.1.0" }
serde = { version = "1.0", default-features = false, features = ["derive"] }
serde_derive = { version = "1.0", default-features = false }
itertools = { version = "0.10.1", default-features = false }
<<<<<<< HEAD
jf-plonk = { features=["std"], git = "https://github.com/EspressoSystems/jellyfish.git", tag = "0.1.1" }
jf-rescue = { features=["std"], git = "https://github.com/EspressoSystems/jellyfish.git", tag = "0.1.1" }
jf-primitives = { features=["std"], git = "https://github.com/EspressoSystems/jellyfish.git", tag = "0.1.1" }
jf-utils = { git = "https://github.com/EspressoSystems/jellyfish.git", tag = "0.1.1" }
=======
jf-plonk = { features=["std"], git = "https://github.com/EspressoSystems/jellyfish.git", tag = "0.1.0" }
jf-rescue = { features=["std"], git = "https://github.com/EspressoSystems/jellyfish.git", tag = "0.1.0" }
jf-primitives = { features=["std"], git = "https://github.com/EspressoSystems/jellyfish.git", tag = "0.1.0" }
jf-utils = { git = "https://github.com/EspressoSystems/jellyfish.git", tag = "0.1.0" }
>>>>>>> 2ed7d9bf
sha2 = { version = "0.9.5", default-features = false }
structopt = { version = "0.3.22", default-features = false }
rand = { version = "0.8.4", default-features = false, features = [ "alloc" ] }
rand_chacha = { version = "0.3.1" }
rayon = { version = "1.5.0", default-features = false }
percentage = { version = "0.1.0", default-features = false }
num_cpus = { version = "1.13.0", default-features = false }
csv = { version = "1.1.6", default-features = false }
displaydoc = { version = "0.2.3", default-features = false }
anyhow = { version = "^1.0", default-features = false }
derivative = { version = "2", features = ["use_core"] }
bincode = { version = "1.3.3", default-features = false }
sha3 = "^0.10"
hex-literal = "^0.3"
serde_json = "1.0.61"

# curves
ark-bls12-381 = { version = "0.3.0", default-features = false, features = ["curve"], optional = true }
ark-ed-on-bls12-381 = { version = "0.3.0", default-features = false, optional = true }
ark-bls12-377 =  { git = "https://github.com/arkworks-rs/curves", rev = "677b4ae751a274037880ede86e9b6f30f62635af", optional = true }
ark-ed-on-bls12-377 = { git = "https://github.com/arkworks-rs/curves", rev = "677b4ae751a274037880ede86e9b6f30f62635af", optional = true }
ark-bn254 = { version = "0.3.0", default-features = false, features = ["curve"], optional = true }
ark-ed-on-bn254 = { version = "0.3.0", default-features = false, optional = true }

[dev-dependencies]
criterion = "0.3.1"
itertools = "^0.10.1"
quickcheck = "1.0"
quickcheck_macros = "1.0"

# Benchmarks
[[bench]]
name = "transfer"
harness = false

[[bench]]
name = "mint"
harness = false

[[bench]]
name = "freeze"
harness = false

[[bench]]
name = "batch_verification"
harness = false

[features]
default = [ "bn254" ]
bls12_381 = [ "ark-bls12-381", "ark-ed-on-bls12-381" ]
bls12_377 = [ "ark-bls12-377", "ark-ed-on-bls12-377" ]
bn254 = [ "ark-bn254", "ark-ed-on-bn254" ]
std = []
# exposing apis for testing purpose
test_apis = []<|MERGE_RESOLUTION|>--- conflicted
+++ resolved
@@ -1,11 +1,7 @@
 [package]
 name = "jf-cap"
 description = "CAP: configurable asset policy"
-<<<<<<< HEAD
-version = "0.0.3"
-=======
-version = "0.0.2"
->>>>>>> 2ed7d9bf
+version = "0.0.4"
 authors = ["Espresso Systems <hello@espressosys.com>"]
 edition = "2018"
 license = "GPL-3.0-or-later"
@@ -23,17 +19,10 @@
 serde = { version = "1.0", default-features = false, features = ["derive"] }
 serde_derive = { version = "1.0", default-features = false }
 itertools = { version = "0.10.1", default-features = false }
-<<<<<<< HEAD
 jf-plonk = { features=["std"], git = "https://github.com/EspressoSystems/jellyfish.git", tag = "0.1.1" }
 jf-rescue = { features=["std"], git = "https://github.com/EspressoSystems/jellyfish.git", tag = "0.1.1" }
 jf-primitives = { features=["std"], git = "https://github.com/EspressoSystems/jellyfish.git", tag = "0.1.1" }
 jf-utils = { git = "https://github.com/EspressoSystems/jellyfish.git", tag = "0.1.1" }
-=======
-jf-plonk = { features=["std"], git = "https://github.com/EspressoSystems/jellyfish.git", tag = "0.1.0" }
-jf-rescue = { features=["std"], git = "https://github.com/EspressoSystems/jellyfish.git", tag = "0.1.0" }
-jf-primitives = { features=["std"], git = "https://github.com/EspressoSystems/jellyfish.git", tag = "0.1.0" }
-jf-utils = { git = "https://github.com/EspressoSystems/jellyfish.git", tag = "0.1.0" }
->>>>>>> 2ed7d9bf
 sha2 = { version = "0.9.5", default-features = false }
 structopt = { version = "0.3.22", default-features = false }
 rand = { version = "0.8.4", default-features = false, features = [ "alloc" ] }

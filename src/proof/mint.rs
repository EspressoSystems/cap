--- conflicted
+++ resolved
@@ -345,13 +345,8 @@
         let mint_amount = 35;
         let minter_keypair = UserKeyPair::generate(rng);
         let receiver_keypair = UserKeyPair::generate(rng);
-<<<<<<< HEAD
-        let auditor_keypair = AuditorKeyPair::generate(rng);
+        let viewer_keypair = ViewerKeyPair::generate(rng);
         let recv_memo_ver_key = schnorr::KeyPair::generate(rng).ver_key();
-=======
-        let viewer_keypair = ViewerKeyPair::generate(rng);
-        let recv_memo_ver_key = schnorr_dsa::KeyPair::generate(rng).ver_key();
->>>>>>> 2ed7d9bf
 
         let builder = MintParamsBuilder::new(
             rng,
